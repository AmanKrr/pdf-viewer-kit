# PDF Viewer Kit 🚀

[![npm version](https://badge.fury.io/js/pdf-viewer-kit.svg)](https://badge.fury.io/js/pdf-viewer-kit)
[![License: MIT](https://img.shields.io/badge/License-MIT-yellow.svg)](https://opensource.org/licenses/MIT)
[![TypeScript](https://img.shields.io/badge/TypeScript-5.8+-blue.svg)](https://www.typescriptlang.org/)
[![Build Status](https://img.shields.io/badge/build-passing-brightgreen.svg)](https://github.com/AmanKrr/pdf-viewer-kit)

**PDF Viewer Kit** is a modern, high-performance, framework-agnostic, lightweight PDF viewer and annotation library built with TypeScript. Built on top of **pdf.js**, it provides PDF viewing capabilities with basic annotation features, canvas pooling, and a robust public API.

> ⚠️ **Note**
>
> `1.0.0-canvas-pooling.1` is a **beta release**.
>
> It is highly recommended to use this version, as it is mostly stable and will be promoted to a **stable release** soon.

## ✨ Features

### 🎯 **Core PDF Viewing**

- **High-Performance Rendering**: Optimized PDF rendering using pdf.js with canvas pooling
- **Multi-Instance Support**: Load multiple PDF documents simultaneously with complete isolation
- **Responsive Design**: Adaptive layout that works on all device sizes
- **Memory Efficient**: Advanced memory management with canvas pooling and image bitmap optimization

### 🖊️ **Advanced Annotation System**

- **Multiple Annotation Types**: Rectangle, Ellipse, Line, and Text Selection annotations
- **Interactive Drawing**: Real-time annotation drawing with visual feedback
- **Smart Selection**: Intelligent annotation selection with resize handles
- **State-Based UI**: Dynamic toolbar and button visibility based on annotation state
- **Delete Confirmation**: User-friendly deletion with confirmation popups
- **Legacy Support**: Backward compatibility with both modern and legacy coordinate formats

### 🔧 **Developer Experience**

- **TypeScript First**: Full TypeScript support with comprehensive type definitions
- **Runtime Protection**: JavaScript runtime protection with facade pattern
- **Clean API**: Professional, well-organized public API with proper namespacing
- **Event System**: Comprehensive event system for all PDF viewer interactions
- **Modular Architecture**: Clean separation of concerns with internal/external APIs

### 🎨 **UI & Customization**

- **Customizable Toolbar**: Flexible toolbar system with plugin architecture
- **Theme Support**: CSS custom properties for easy theming
- **Responsive Layout**: Adaptive design that works on all screen sizes
<<<<<<< HEAD

## 🚀 Quick Start

=======

## 🚀 Quick Start

>>>>>>> eb1175a8
### Installation

```bash
npm install pdf-viewer-kit
# or
yarn add pdf-viewer-kit
# or
pnpm add pdf-viewer-kit
<<<<<<< HEAD
```

### Basic Usage

```typescript
import { PdfViewerKit } from 'pdf-viewer-kit';

// Load a PDF document
const instance = await PdfViewerKit.load({
  containerId: 'pdf-container',
  url: 'https://example.com/document.pdf',
});

// Access viewer functionality
instance.goToPage(5);
instance.zoomIn();
instance.nextPage();
```

### Advanced Usage with Annotations

```typescript
import { PdfViewerKit, PDFViewerKit } from 'pdf-viewer-kit';

=======
```

### Basic Usage

```typescript
import { PdfViewerKit } from 'pdf-viewer-kit';

// Load a PDF document
const instance = await PdfViewerKit.load({
  containerId: 'pdf-container',
  url: 'https://example.com/document.pdf',
});

// Access viewer functionality
instance.goToPage(5);
instance.zoomIn();
instance.nextPage();
```

### Advanced Usage with Annotations

```typescript
import { PdfViewerKit, PDFViewerKit } from 'pdf-viewer-kit';

>>>>>>> eb1175a8
// Load PDF with options
const instance = await PdfViewerKit.load({
  containerId: 'pdf-container',
  url: 'document.pdf',
  toolbarOptions: {
    showThumbnail: true,
    showSearch: true,
    showAnnotation: true,
  },
});

// Create annotations
const annotationId = await instance.annotations.createAnnotation({
  type: 'rectangle',
  pageNumber: 1,
  position: {
    left: 100,
    top: 100,
    width: 200,
    height: 100,
  },
  style: {
    fillColor: 'rgba(0, 123, 255, 0.3)',
    strokeColor: '#007bff',
    strokeWidth: 2,
    opacity: 0.8,
  },
<<<<<<< HEAD
});

// Extract text from annotation area
const extractedText = await instance.annotations.getTextInsideRectangle(annotationId);
console.log('Extracted text:', extractedText);

// Listen to events
instance.events.on(PDFViewerKit.Events.ANNOTATION_CREATED, (annotation) => {
  console.log('New annotation created:', annotation.id);
=======
>>>>>>> eb1175a8
});
```

## 📚 API Reference

### Core Classes

#### `PdfViewerKit`

The main entry point for the library.

```typescript
// Load PDF document
static async load(options: LoadOptions): Promise<IPDFViewerInstance>

// Get existing instance
static getInstance(instanceId: string): IPDFViewerInstance | undefined

// Get instance by container
static getInstanceByContainer(containerId: string): IPDFViewerInstance | undefined

<<<<<<< HEAD
=======
// Extract text from annotation area
const extractedText = await instance.annotations.getTextInsideRectangle(annotationId);
console.log('Extracted text:', extractedText);

// Listen to events
instance.events.on(PDFViewerKit.Events.ANNOTATION_CREATED, (annotation) => {
  console.log('New annotation created:', annotation.id);
});
```

## 📚 API Reference

### Core Classes

#### `PdfViewerKit`

The main entry point for the library.

```typescript
// Load PDF document
static async load(options: LoadOptions): Promise<IPDFViewerInstance>

// Get existing instance
static getInstance(instanceId: string): IPDFViewerInstance | undefined

// Get instance by container
static getInstanceByContainer(containerId: string): IPDFViewerInstance | undefined

>>>>>>> eb1175a8
// Get all instances
static getAllInstances(): IPDFViewerInstance[]

// Unload instance
static async unload(instanceId: string): Promise<void>

// Unload all instances
static async unloadAll(): Promise<void>
<<<<<<< HEAD
```

#### `IPDFViewerInstance`

Represents a loaded PDF viewer instance.

```typescript
// Properties
instanceId: string
containerId: string
isReady: boolean
currentPage: number
totalPages: number
currentScale: number
pdfDocument: PDFDocumentProxy | null

// Methods
goToPage(pageNumber: number): void
nextPage(): void
previousPage(): void
zoomIn(): void
zoomOut(): void

// Services
events: IPDFViewerEvents
annotations: IPDFViewerAnnotations
search: IPDFViewerSearch
```

### Annotation System

#### `IPDFViewerAnnotations`

Manages all annotation operations.

```typescript
// Create annotations
createAnnotation(config: IAnnotationConfig): Promise<string>

// Get annotations
getAnnotations(pageNumber: number): IAnnotation[]

// Delete annotations
deleteAnnotation(annotationId: string): void

// Text extraction
getTextInsideRectangle(annotationId: string): Promise<string>

// Get annotation configuration
getAnnotationShapeConfig(annotationId: string): IShapeConfig

// Utility methods
isPageManagerRegistered(pageNumber: number): boolean
getRegisteredPages(): number[]
```

#### Annotation Types

```typescript
// Rectangle annotation
interface IRectangleConfig {
  type: 'rectangle';
  pageNumber: number;
  position: {
    left: number;
    top: number;
    width: number;
    height: number;
  };
  // OR legacy format
  x0?: number;
  y0?: number;
  x1?: number;
  y1?: number;
  style: IAnnotationStyle;
}

// Ellipse annotation
interface IEllipseConfig {
  type: 'ellipse';
  pageNumber: number;
  position: {
    left: number;
    top: number;
    width: number;
    height: number;
  };
  style: IAnnotationStyle;
}

// Line annotation
interface ILineConfig {
  type: 'line';
  pageNumber: number;
  position: {
    startX: number;
    startY: number;
    endX: number;
    endY: number;
  };
  style: IAnnotationStyle;
}
```

### Event System

#### Available Events

```typescript
// Annotation events
'ANNOTATION_SELECTED';
'ANNOTATION_CREATED';
'ANNOTATION_DELETED';
'ANNOTATION_DESELECT';
'ANNOTATION_UPDATED';
```

#### Event Usage

```typescript
// Listen to events
instance.events.on('ANNOTATION_CREATED', (annotation) => {
  console.log('Annotation created:', annotation);
});

// Remove specific listener
instance.events.off('ANNOTATION_CREATED', listener);

// Remove all listeners for an event
instance.events.removeAllListeners('ANNOTATION_CREATED');
```

### Namespace Access

```typescript
=======
```

#### `IPDFViewerInstance`

Represents a loaded PDF viewer instance.

```typescript
// Properties
instanceId: string
containerId: string
isReady: boolean
currentPage: number
totalPages: number
currentScale: number
pdfDocument: PDFDocumentProxy | null

// Methods
goToPage(pageNumber: number): void
nextPage(): void
previousPage(): void
zoomIn(): void
zoomOut(): void

// Services
events: IPDFViewerEvents
annotations: IPDFViewerAnnotations
search: IPDFViewerSearch
```

### Annotation System

#### `IPDFViewerAnnotations`

Manages all annotation operations.

```typescript
// Create annotations
createAnnotation(config: IAnnotationConfig): Promise<string>

// Get annotations
getAnnotations(pageNumber: number): IAnnotation[]

// Delete annotations
deleteAnnotation(annotationId: string): void

// Text extraction
getTextInsideRectangle(annotationId: string): Promise<string>

// Get annotation configuration
getAnnotationShapeConfig(annotationId: string): IShapeConfig

// Utility methods
isPageManagerRegistered(pageNumber: number): boolean
getRegisteredPages(): number[]
```

#### Annotation Types

```typescript
// Rectangle annotation
interface IRectangleConfig {
  type: 'rectangle';
  pageNumber: number;
  position: {
    left: number;
    top: number;
    width: number;
    height: number;
  };
  // OR legacy format
  x0?: number;
  y0?: number;
  x1?: number;
  y1?: number;
  style: IAnnotationStyle;
}

// Ellipse annotation
interface IEllipseConfig {
  type: 'ellipse';
  pageNumber: number;
  position: {
    left: number;
    top: number;
    width: number;
    height: number;
  };
  style: IAnnotationStyle;
}

// Line annotation
interface ILineConfig {
  type: 'line';
  pageNumber: number;
  position: {
    startX: number;
    startY: number;
    endX: number;
    endY: number;
  };
  style: IAnnotationStyle;
}
```

### Event System

#### Available Events

```typescript
// Annotation events
'ANNOTATION_SELECTED';
'ANNOTATION_CREATED';
'ANNOTATION_DELETED';
'ANNOTATION_DESELECT';
'ANNOTATION_UPDATED';
```

#### Event Usage

```typescript
// Listen to events
instance.events.on('ANNOTATION_CREATED', (annotation) => {
  console.log('Annotation created:', annotation);
});

// Remove specific listener
instance.events.off('ANNOTATION_CREATED', listener);

// Remove all listeners for an event
instance.events.removeAllListeners('ANNOTATION_CREATED');
```

### Namespace Access

```typescript
>>>>>>> eb1175a8
import { PDFViewerKit } from 'pdf-viewer-kit';

// Access organized functionality
PDFViewerKit.Viewer.load(options); // Main viewer class
PDFViewerKit.Events.ANNOTATION_CREATED; // Event constants
PDFViewerKit.Utils.normalizeRect(coords); // Utility functions
```

## 🎨 Customization

### Toolbar Configuration

```typescript
const instance = await PdfViewerKit.load({
  containerId: 'pdf-container',
  url: 'document.pdf',
  toolbarOptions: {
    showThumbnail: true,
    showSearch: true,
    showAnnotation: true,
    showDownload: true,
    showZoom: true,
    showPageNavigation: true,
  },
});
```

### Custom Styling

```css
/* Customize annotation colors */
:root {
  --annotation-fill-color: rgba(0, 123, 255, 0.3);
  --annotation-stroke-color: #007bff;
  --annotation-selected-color: #ff6b6b;
}

/* Customize toolbar appearance */
.pdf-viewer-toolbar {
  background: linear-gradient(135deg, #667eea 0%, #764ba2 100%);
  border-radius: 12px;
  box-shadow: 0 8px 32px rgba(0, 0, 0, 0.1);
}
```

### Plugin System

```typescript
// Create custom toolbar plugins
class CustomPlugin extends BaseAnnotationToolbarPlugin {
  initialize(context: AnnotationContext) {
    // Custom initialization logic
<<<<<<< HEAD
  }

  render() {
    // Custom rendering logic
  }
=======
  }

  render() {
    // Custom rendering logic
  }
>>>>>>> eb1175a8
}
```

## 🔧 Advanced Configuration

### Load Options

```typescript
interface LoadOptions {
  containerId: string;
  url?: string;
  document?: ArrayBuffer | Uint8Array;
  password?: string;
  toolbarOptions?: ToolbarOptions;
}
```

## 📱 Multi-Instance Support

```typescript
// Load multiple PDFs simultaneously
const instance1 = await PdfViewerKit.load({
  containerId: 'pdf-container-1',
  url: 'document1.pdf',
});

const instance2 = await PdfViewerKit.load({
  containerId: 'pdf-container-2',
  url: 'document2.pdf',
});

// Each instance is completely isolated
instance1.goToPage(5);
instance2.zoomIn();

// Get all instances
const allInstances = PdfViewerKit.getAllInstances();
console.log('Active instances:', allInstances.length);
```

## 🚀 Performance Features

### Canvas Pooling

- **Memory Optimization**: Reuses canvas elements to reduce memory allocation
- **Performance Boost**: Faster rendering and smoother interactions
- **Configurable**: Adjustable pool size based on your needs

### Page Virtualization

- **Efficient Memory Usage**: Only renders visible pages
- **Smooth Scrolling**: Handles large documents without performance degradation
- **Smart Caching**: Intelligent page caching for optimal performance

### Image Bitmap Pooling

- **Reduced Memory Pressure**: Efficient handling of PDF images
- **Faster Rendering**: Optimized image processing pipeline
- **Better UX**: Smoother page transitions and zoom operations

## 🧪 Examples

### Basic PDF Viewer

```html
<!DOCTYPE html>
<html>
  <head>
    <title>PDF Viewer Kit - Basic Example</title>
  </head>
  <body>
    <div id="pdf-container" style="width: 100%; height: 600px;"></div>

    <script type="module">
      import { PdfViewerKit } from 'pdf-viewer-kit';

      PdfViewerKit.load({
        containerId: 'pdf-container',
        url: 'sample.pdf',
      });
    </script>
  </body>
</html>
```

### Advanced Annotation Example

```typescript
import { PdfViewerKit, PDFViewerKit } from 'pdf-viewer-kit';

class PDFAnnotationManager {
  private instance: any;

  async initialize() {
    this.instance = await PdfViewerKit.load({
      containerId: 'pdf-container',
      url: 'document.pdf',
      toolbarOptions: {
        showAnnotation: true,
        showThumbnail: true,
      },
    });

    this.setupEventListeners();
  }

  private setupEventListeners() {
    // Listen to annotation events
    this.instance.events.on(PDFViewerKit.Events.ANNOTATION_CREATED, (annotation) => {
      this.onAnnotationCreated(annotation);
    });

    this.instance.events.on(PDFViewerKit.Events.ANNOTATION_DELETED, (annotation) => {
      this.onAnnotationDeleted(annotation);
    });
  }

  async createRectangleAnnotation(page: number, x: number, y: number, width: number, height: number) {
    return await this.instance.annotations.createAnnotation({
      type: 'rectangle',
      pageNumber: page,
      position: { left: x, top: y, width, height },
      style: {
        fillColor: 'rgba(255, 0, 0, 0.3)',
        strokeColor: '#ff0000',
        strokeWidth: 2,
      },
    });
  }

  private onAnnotationCreated(annotation: any) {
    console.log('Annotation created:', annotation);
    // Update UI, save to database, etc.
  }

  private onAnnotationDeleted(annotation: any) {
    console.log('Annotation deleted:', annotation);
    // Update UI, remove from database, etc.
  }
}

// Usage
const manager = new PDFAnnotationManager();
manager.initialize();
```

<<<<<<< HEAD
=======
### 🖊️ Annotations — Detailed Examples

#### Create Rectangle, Ellipse, and Line

```typescript
// Rectangle (modern coordinates)
const rectId = await instance.annotations.createAnnotation({
  type: 'rectangle',
  pageNumber: 1,
  left: 120,
  top: 160,
  width: 220,
  height: 120,
  style: {
    fillColor: 'rgba(0, 123, 255, 0.2)',
    strokeColor: '#007bff',
    strokeWidth: 2,
    opacity: 0.9,
    strokeStyle: 'solid',
  },
  interactive: false,
});

// Ellipse (modern coordinates)
const ellipseId = await instance.annotations.createAnnotation({
  type: 'ellipse',
  pageNumber: 2,
  left: 200,
  top: 220,
  width: 180,
  height: 120,
  style: {
    fillColor: 'rgba(255, 193, 7, 0.25)',
    strokeColor: '#ffc107',
    strokeWidth: 2,
    opacity: 0.9,
    strokeStyle: 'dashed',
  },
  interactive: false,
});

// Line (legacy coordinates)
const lineId = await instance.annotations.createAnnotation({
  type: 'line',
  pageNumber: 3,
  x1: 100,
  y1: 120,
  x2: 320,
  y2: 260,
  style: {
    fillColor: 'transparent',
    strokeColor: '#28a745',
    strokeWidth: 3,
    opacity: 1,
    strokeStyle: 'solid',
  },
  interactive: false,
});
```

#### Interactive Drawing (real-time)

You can let users draw annotations interactively by setting `interactive: true`. The user will get crosshair cursor feedback and real-time shape sizing while dragging.

```typescript
// Start interactive rectangle drawing on a page
await instance.annotations.createAnnotation({
  type: 'rectangle',
  pageNumber: instance.currentPage,
  // initial values are optional in interactive mode
  style: { fillColor: 'rgba(255,0,0,0.2)', strokeColor: '#ff0000', strokeWidth: 2, opacity: 0.9, strokeStyle: 'solid' },
  interactive: true,
});

// Similarly for ellipse and line
await instance.annotations.createAnnotation({
  type: 'ellipse',
  pageNumber: instance.currentPage,
  style: { fillColor: 'rgba(0,0,0,0.1)', strokeColor: '#000', strokeWidth: 2, opacity: 1, strokeStyle: 'solid' },
  interactive: true,
});
await instance.annotations.createAnnotation({
  type: 'line',
  pageNumber: instance.currentPage,
  x1: 0,
  y1: 0,
  x2: 0,
  y2: 0,
  style: { fillColor: 'transparent', strokeColor: '#000', strokeWidth: 2, opacity: 1, strokeStyle: 'solid' },
  interactive: true,
});
```

Listen to viewer events to track drawing lifecycle and react in your UI:

```typescript
import { PDFViewerKit } from 'pdf-viewer-kit';

instance.events.on(PDFViewerKit.Events.ANNOTATION_CREATED, (anno) => {
  console.log('Created', anno.id, anno.type);
});
instance.events.on(PDFViewerKit.Events.ANNOTATION_UPDATED, (anno) => {
  console.log('Updated', anno.id);
});
instance.events.on(PDFViewerKit.Events.ANNOTATION_DELETED, (anno) => {
  console.log('Deleted', anno.id);
});
```

#### Text Selection Annotations (Highlight/Underline/Strike/Squiggle)

The viewer includes a built-in text selection toolbar. Select text on a page, then choose an action (Highlight, Underline, Strike, Squiggle) from the mini toolbar that appears. The visual annotation is applied immediately, and coordinates are tracked in PDF space under the hood.

- Ensure annotations are enabled (default when `toolbarOptions.showAnnotation` is true)
- Users select text directly in the PDF; no extra code is required

Optional helpers you can use afterwards:

```typescript
// Scroll a created highlight (by its id) into view
instance.annotations.scrollHighlightIntoView('your-annotation-id');

// Wait for annotation DOM element and then style or attach listeners
const el = await instance.annotations.waitForAnnotationElement('your-annotation-id');
el.classList.add('my-custom-highlight');
```

#### Delete Confirmation

- When the built-in Annotation Toolbar’s Delete button is pressed, a confirmation popup is shown automatically.
- Pressing the Delete key while an annotation is selected also triggers the same confirmation flow.

No extra code is required. If you delete programmatically, you can call:

```typescript
await instance.annotations.deleteAnnotation(rectId);
```

#### Customize Toolbar With Annotation Options

Enable the annotation tools in the main toolbar and use the built-in annotation toolbar with shape selection and properties pickers.

```typescript
const instance = await PdfViewerKit.load({
  containerId: 'pdf-container',
  url: 'document.pdf',
  toolbarOptions: {
    showAnnotation: true, // shows the annotation tools entry
    showSearch: true,
    showThumbnail: true,
  },
});
```

The annotation toolbar supports:

- Shape selection (Rectangle, Ellipse, Line)
- Property editing (fill, stroke, width, opacity, style)
- Delete with confirmation
- Continuous drawing of the same shape after creation

#### Manage Annotation State Programmatically

```typescript
// Enable/disable annotation features globally
instance.annotations.setEnabled(true);

// Get annotations on current page
const annos = instance.annotations.getAnnotations(instance.currentPage);

// Read configuration of an annotation (position, style)
const cfg = instance.annotations.getAnnotationShapeConfig(rectId);

// Extract text from inside a rectangle
const text = await instance.annotations.getTextInsideRectangle(rectId);
```

>>>>>>> eb1175a8
## 🏗️ Architecture

### Core Components

```
PDF Viewer Kit
├── Core System
│   ├── PdfViewerKit (Main class)
│   ├── PDFViewerInstance (Instance management)
│   └── EventEmitter (Event system)
├── Viewer Components
│   ├── WebViewer (Main viewer)
│   ├── PageVirtualization (Page management)
│   └── Toolbar (User interface)
├── Annotation System
│   ├── AnnotationService (Core logic)
│   ├── AnnotationManager (Page-level management)
│   └── Annotation Types (Rectangle, Ellipse, Line)
├── Performance Features
│   ├── CanvasPool (Memory optimization)
│   ├── ImageBitmapPool (Image handling)
│   └── PageVirtualization (Efficient rendering)
└── Public API
    ├── Facade Pattern (Runtime protection)
    ├── TypeScript Interfaces (Type safety)
    └── Namespace Organization (Clean API)
```

### Design Patterns

- **Facade Pattern**: Clean public API with runtime protection
- **Observer Pattern**: Event-driven architecture for loose coupling
- **Factory Pattern**: Annotation creation and management
- **Pool Pattern**: Memory optimization with canvas and image pooling
- **Strategy Pattern**: Flexible annotation rendering and interaction

## 🔒 Security Features

### Runtime Protection

- **JavaScript Safety**: Prevents direct access to internal properties
- **Facade Pattern**: Controlled access to library functionality
- **Type Safety**: Full TypeScript support with strict typing

### Input Validation

- **Coordinate Validation**: Ensures annotation coordinates are valid
- **File Validation**: Secure PDF file handling
- **Event Validation**: Safe event emission and handling

## 📊 Browser Support

| Browser | Version | Support         |
| ------- | ------- | --------------- |
| Chrome  | 90+     | ✅ Full Support |
| Firefox | 88+     | ✅ Full Support |
| Safari  | 14+     | ✅ Full Support |
| Edge    | 90+     | ✅ Full Support |

## 🚀 Getting Started

### 1. Installation

```bash
npm install pdf-viewer-kit
```

### 2. Basic Setup

```html
<div id="pdf-container"></div>
```

```typescript
import { PdfViewerKit } from 'pdf-viewer-kit';

const instance = await PdfViewerKit.load({
  containerId: 'pdf-container',
  url: 'your-document.pdf',
});
```

### 3. Add Annotations

```typescript
const annotationId = await instance.annotations.createAnnotation({
  type: 'rectangle',
  pageNumber: 1,
  position: { left: 100, top: 100, width: 200, height: 100 },
  style: { fillColor: 'rgba(0, 123, 255, 0.3)' },
});
```

### 4. Listen to Events

```typescript
instance.events.on('ANNOTATION_CREATED', (annotation) => {
  console.log('Annotation created:', annotation);
});
```

## 🤝 Contributing

We welcome contributions! Please see our [Contributing Guide](CONTRIBUTING.md) for details.

### Development Setup

```bash
# Clone the repository
git clone https://github.com/AmanKrr/pdf-viewer-kit.git

# Install dependencies
npm install

# Start development server
npm run dev

# Build the library
npm run build

# Run tests
npm test
```

### Code Style

- **TypeScript**: Strict typing with comprehensive interfaces
- **ESLint**: Consistent code style and quality
- **Prettier**: Automatic code formatting
- **Conventional Commits**: Standardized commit messages

## 📄 License

This project is licensed under the MIT License - see the [LICENSE](LICENSE) file for details.

## Acknowledgments

- **pdf.js**: The foundation for PDF rendering
- **TypeScript**: For type safety and developer experience
- **Canvas API**: For high-performance graphics
- **Open Source Community**: For inspiration and contributions

## 📞 Support

- **Documentation**: [Wiki](https://github.com/AmanKrr/pdf-viewer-kit/wiki)
- **Issues**: [GitHub Issues](https://github.com/AmanKrr/pdf-viewer-kit/issues)
- **Discussions**: [GitHub Discussions](https://github.com/AmanKrr/pdf-viewer-kit/discussions)

---

**Made with ❤️ by [Aman Kumar](https://github.com/AmanKrr)**

_PDF Viewer Kit - Lightweight PDF viewing and annotation for modern web applications_<|MERGE_RESOLUTION|>--- conflicted
+++ resolved
@@ -44,15 +44,9 @@
 - **Customizable Toolbar**: Flexible toolbar system with plugin architecture
 - **Theme Support**: CSS custom properties for easy theming
 - **Responsive Layout**: Adaptive design that works on all screen sizes
-<<<<<<< HEAD
 
 ## 🚀 Quick Start
 
-=======
-
-## 🚀 Quick Start
-
->>>>>>> eb1175a8
 ### Installation
 
 ```bash
@@ -61,7 +55,6 @@
 yarn add pdf-viewer-kit
 # or
 pnpm add pdf-viewer-kit
-<<<<<<< HEAD
 ```
 
 ### Basic Usage
@@ -86,32 +79,6 @@
 ```typescript
 import { PdfViewerKit, PDFViewerKit } from 'pdf-viewer-kit';
 
-=======
-```
-
-### Basic Usage
-
-```typescript
-import { PdfViewerKit } from 'pdf-viewer-kit';
-
-// Load a PDF document
-const instance = await PdfViewerKit.load({
-  containerId: 'pdf-container',
-  url: 'https://example.com/document.pdf',
-});
-
-// Access viewer functionality
-instance.goToPage(5);
-instance.zoomIn();
-instance.nextPage();
-```
-
-### Advanced Usage with Annotations
-
-```typescript
-import { PdfViewerKit, PDFViewerKit } from 'pdf-viewer-kit';
-
->>>>>>> eb1175a8
 // Load PDF with options
 const instance = await PdfViewerKit.load({
   containerId: 'pdf-container',
@@ -139,7 +106,6 @@
     strokeWidth: 2,
     opacity: 0.8,
   },
-<<<<<<< HEAD
 });
 
 // Extract text from annotation area
@@ -149,8 +115,6 @@
 // Listen to events
 instance.events.on(PDFViewerKit.Events.ANNOTATION_CREATED, (annotation) => {
   console.log('New annotation created:', annotation.id);
-=======
->>>>>>> eb1175a8
 });
 ```
 
@@ -172,37 +136,6 @@
 // Get instance by container
 static getInstanceByContainer(containerId: string): IPDFViewerInstance | undefined
 
-<<<<<<< HEAD
-=======
-// Extract text from annotation area
-const extractedText = await instance.annotations.getTextInsideRectangle(annotationId);
-console.log('Extracted text:', extractedText);
-
-// Listen to events
-instance.events.on(PDFViewerKit.Events.ANNOTATION_CREATED, (annotation) => {
-  console.log('New annotation created:', annotation.id);
-});
-```
-
-## 📚 API Reference
-
-### Core Classes
-
-#### `PdfViewerKit`
-
-The main entry point for the library.
-
-```typescript
-// Load PDF document
-static async load(options: LoadOptions): Promise<IPDFViewerInstance>
-
-// Get existing instance
-static getInstance(instanceId: string): IPDFViewerInstance | undefined
-
-// Get instance by container
-static getInstanceByContainer(containerId: string): IPDFViewerInstance | undefined
-
->>>>>>> eb1175a8
 // Get all instances
 static getAllInstances(): IPDFViewerInstance[]
 
@@ -211,7 +144,6 @@
 
 // Unload all instances
 static async unloadAll(): Promise<void>
-<<<<<<< HEAD
 ```
 
 #### `IPDFViewerInstance`
@@ -347,143 +279,6 @@
 ### Namespace Access
 
 ```typescript
-=======
-```
-
-#### `IPDFViewerInstance`
-
-Represents a loaded PDF viewer instance.
-
-```typescript
-// Properties
-instanceId: string
-containerId: string
-isReady: boolean
-currentPage: number
-totalPages: number
-currentScale: number
-pdfDocument: PDFDocumentProxy | null
-
-// Methods
-goToPage(pageNumber: number): void
-nextPage(): void
-previousPage(): void
-zoomIn(): void
-zoomOut(): void
-
-// Services
-events: IPDFViewerEvents
-annotations: IPDFViewerAnnotations
-search: IPDFViewerSearch
-```
-
-### Annotation System
-
-#### `IPDFViewerAnnotations`
-
-Manages all annotation operations.
-
-```typescript
-// Create annotations
-createAnnotation(config: IAnnotationConfig): Promise<string>
-
-// Get annotations
-getAnnotations(pageNumber: number): IAnnotation[]
-
-// Delete annotations
-deleteAnnotation(annotationId: string): void
-
-// Text extraction
-getTextInsideRectangle(annotationId: string): Promise<string>
-
-// Get annotation configuration
-getAnnotationShapeConfig(annotationId: string): IShapeConfig
-
-// Utility methods
-isPageManagerRegistered(pageNumber: number): boolean
-getRegisteredPages(): number[]
-```
-
-#### Annotation Types
-
-```typescript
-// Rectangle annotation
-interface IRectangleConfig {
-  type: 'rectangle';
-  pageNumber: number;
-  position: {
-    left: number;
-    top: number;
-    width: number;
-    height: number;
-  };
-  // OR legacy format
-  x0?: number;
-  y0?: number;
-  x1?: number;
-  y1?: number;
-  style: IAnnotationStyle;
-}
-
-// Ellipse annotation
-interface IEllipseConfig {
-  type: 'ellipse';
-  pageNumber: number;
-  position: {
-    left: number;
-    top: number;
-    width: number;
-    height: number;
-  };
-  style: IAnnotationStyle;
-}
-
-// Line annotation
-interface ILineConfig {
-  type: 'line';
-  pageNumber: number;
-  position: {
-    startX: number;
-    startY: number;
-    endX: number;
-    endY: number;
-  };
-  style: IAnnotationStyle;
-}
-```
-
-### Event System
-
-#### Available Events
-
-```typescript
-// Annotation events
-'ANNOTATION_SELECTED';
-'ANNOTATION_CREATED';
-'ANNOTATION_DELETED';
-'ANNOTATION_DESELECT';
-'ANNOTATION_UPDATED';
-```
-
-#### Event Usage
-
-```typescript
-// Listen to events
-instance.events.on('ANNOTATION_CREATED', (annotation) => {
-  console.log('Annotation created:', annotation);
-});
-
-// Remove specific listener
-instance.events.off('ANNOTATION_CREATED', listener);
-
-// Remove all listeners for an event
-instance.events.removeAllListeners('ANNOTATION_CREATED');
-```
-
-### Namespace Access
-
-```typescript
->>>>>>> eb1175a8
 import { PDFViewerKit } from 'pdf-viewer-kit';
 
 // Access organized functionality
@@ -536,19 +331,11 @@
 class CustomPlugin extends BaseAnnotationToolbarPlugin {
   initialize(context: AnnotationContext) {
     // Custom initialization logic
-<<<<<<< HEAD
   }
 
   render() {
     // Custom rendering logic
   }
-=======
-  }
-
-  render() {
-    // Custom rendering logic
-  }
->>>>>>> eb1175a8
 }
 ```
 
@@ -695,8 +482,6 @@
 manager.initialize();
 ```
 
-<<<<<<< HEAD
-=======
 ### 🖊️ Annotations — Detailed Examples
 
 #### Create Rectangle, Ellipse, and Line
@@ -874,7 +659,6 @@
 const text = await instance.annotations.getTextInsideRectangle(rectId);
 ```
 
->>>>>>> eb1175a8
 ## 🏗️ Architecture
 
 ### Core Components
